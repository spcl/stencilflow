--- conflicted
+++ resolved
@@ -813,10 +813,7 @@
                             transient=True)
             sdfg.data(port_stream_name).location = {
                 "snd_rank": send_rank,
-<<<<<<< HEAD
-=======
                 "rcv_rank": receive_rank,
->>>>>>> ef409173
                 "port": p
             }
             port_read = read_state.add_read(port_stream_name)
